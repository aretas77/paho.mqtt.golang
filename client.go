/*
 * Copyright (c) 2013 IBM Corp.
 *
 * All rights reserved. This program and the accompanying materials
 * are made available under the terms of the Eclipse Public License v1.0
 * which accompanies this distribution, and is available at
 * http://www.eclipse.org/legal/epl-v10.html
 *
 * Contributors:
 *    Seth Hoenig
 *    Allan Stockdill-Mander
 *    Mike Robertson
 */

// Package mqtt provides an MQTT v3.1 client library.
package mqtt

import (
	"errors"
	"git.eclipse.org/gitroot/paho/org.eclipse.paho.mqtt.golang.git/packets"
	"net"
	"sync"
	"time"
)

// ClientInt is the interface definition for a Client as used by this
// library, the interface is primarily to allow mocking tests.
type ClientInt interface {
	IsConnected() bool
	Connect() Token
	Disconnect(uint)
	ForceDisconnect()
	disconnect()
	Publish(string, byte, bool, interface{}) Token
	Subscribe(string, byte, MessageHandler) Token
	SubscribeMultiple(map[string]byte, MessageHandler) Token
	Unsubscribe(...string) Token
}

// Client is an MQTT v3.1.1 client for communicating
// with an MQTT server using non-blocking methods that allow work
// to be done in the background.
// An application may connect to an MQTT server using:
//   A plain TCP socket
//   A secure SSL/TLS socket
//   A websocket
// To enable ensured message delivery at Quality of Service (QoS) levels
// described in the MQTT spec, a message persistence mechanism must be
// used. This is done by providing a type which implements the Store
// interface. For convenience, FileStore and MemoryStore are provided
// implementations that should be sufficient for most use cases. More
// information can be found in their respective documentation.
// Numerous connection options may be specified by configuring a
// and then supplying a ClientOptions type.
type Client struct {
	sync.RWMutex
	messageIds
	conn            net.Conn
<<<<<<< HEAD
	bufferedConn    *bufio.ReadWriter
	ibound          chan *Message
	obound          chan sendable
	oboundP         chan *Message
=======
	ibound          chan packets.ControlPacket
	obound          chan *PacketAndToken
	oboundP         chan *PacketAndToken
	msgRouter       *router
	stopRouter      chan bool
	incomingPubChan chan *packets.PublishPacket
>>>>>>> f7ac6934
	errors          chan error
	stop            chan struct{}
	persist         Store
	options         ClientOptions
	lastContact     lastcontact
	pingOutstanding bool
	connected       bool
	workers         sync.WaitGroup
}

// NewClient will create an MQTT v3.1.1 client with all of the options specified
// in the provided ClientOptions. The client must have the Start method called
// on it before it may be used. This is to make sure resources (such as a net
// connection) are created before the application is actually ready.
func NewClient(o *ClientOptions) *Client {
	c := &Client{}
	c.options = *o

	if c.options.Store == nil {
		c.options.Store = NewMemoryStore()
	}
	switch c.options.ProtocolVersion {
	case 3, 4:
		c.options.protocolVersionExplicit = true
	default:
		c.options.ProtocolVersion = 4
		c.options.protocolVersionExplicit = false
	}
	c.persist = c.options.Store
	c.connected = false
	c.messageIds = messageIds{index: make(map[uint16]Token)}
	c.msgRouter, c.stopRouter = newRouter()
	c.msgRouter.setDefaultHandler(c.options.DefaultPublishHander)
	return c
}

// IsConnected returns a bool signifying whether
// the client is connected or not.
func (c *Client) IsConnected() bool {
	c.RLock()
	defer c.RUnlock()
	return c.connected
}

func (c *Client) setConnected(status bool) {
	c.Lock()
	defer c.Unlock()
	c.connected = status
}

//ErrNotConnected is the error returned from function calls that are
//made when the client is not connected to a broker
var ErrNotConnected = errors.New("Not Connected")

// Connect will create a connection to the message broker
// If clean session is false, then a slice will
// be returned containing Receipts for all messages
// that were in-flight at the last disconnect.
// If clean session is true, then any existing client
// state will be removed.
func (c *Client) Connect() Token {
	var err error
	t := newToken(packets.Connect).(*ConnectToken)
	DEBUG.Println(CLI, "Connect()")

	go func() {
		var rc byte
		cm := newConnectMsgFromOptions(&c.options)

		for _, broker := range c.options.Servers {
		CONN:
			DEBUG.Println(CLI, "about to write new connect msg")
			c.conn, err = openConnection(broker, &c.options.TLSConfig)
			if err == nil {
				DEBUG.Println(CLI, "socket connected to broker")
				switch c.options.ProtocolVersion {
				case 3:
					DEBUG.Println(CLI, "Using MQTT 3.1 protocol")
					cm.ProtocolName = "MQIsdp"
					cm.ProtocolVersion = 3
				default:
					DEBUG.Println(CLI, "Using MQTT 3.1.1 protocol")
					c.options.ProtocolVersion = 4
					cm.ProtocolName = "MQTT"
					cm.ProtocolVersion = 4
				}
				cm.Write(c.conn)

				rc = c.connect()
				if rc != packets.Accepted {
					c.conn.Close()
					c.conn = nil
					//if the protocol version was explicitly set don't do any fallback
					if c.options.protocolVersionExplicit {
						ERROR.Println(CLI, "Connecting to", broker, "CONNACK was not CONN_ACCEPTED, but rather", packets.ConnackReturnCodes[rc])
						continue
					}
					if c.options.ProtocolVersion == 4 {
						DEBUG.Println(CLI, "Trying reconnect using MQTT 3.1 protocol")
						c.options.ProtocolVersion = 3
						goto CONN
					}
				}
				break
			} else {
				ERROR.Println(CLI, err.Error())
				WARN.Println(CLI, "failed to connect to broker, trying next")
				rc = packets.ErrNetworkError
			}
		}

		if c.conn == nil {
			ERROR.Println(CLI, "Failed to connect to a broker")
			t.returnCode = rc
			if rc != packets.ErrNetworkError {
				t.err = packets.ConnErrors[rc]
			} else {
				t.err = errors.New(packets.ConnErrors[rc].Error() + " : " + err.Error())
			}
			t.flowComplete()
			return
		}

		c.lastContact.update()
		c.persist.Open()

		c.obound = make(chan *PacketAndToken, 100)
		c.oboundP = make(chan *PacketAndToken, 100)
		c.ibound = make(chan packets.ControlPacket)
		c.errors = make(chan error)
		c.stop = make(chan struct{})

		c.incomingPubChan = make(chan *packets.PublishPacket, 100)
		c.msgRouter.matchAndDispatch(c.incomingPubChan, c.options.Order, c)

		c.workers.Add(1)
		go outgoing(c)
		go alllogic(c)

		c.connected = true
		DEBUG.Println(CLI, "client is connected")
		if c.options.OnConnect != nil {
			go c.options.OnConnect(c)
		}

		if c.options.KeepAlive != 0 {
			c.workers.Add(1)
			go keepalive(c)
		}

		// Take care of any messages in the store
		//var leftovers []Receipt
		if c.options.CleanSession == false {
			//leftovers = c.resume()
		} else {
			c.persist.Reset()
		}

		// Do not start incoming until resume has completed
		c.workers.Add(1)
		go incoming(c)

		DEBUG.Println(CLI, "exit startClient")
		t.flowComplete()
	}()
	return t
}

// internal function used to reconnect the client when it loses its connection
func (c *Client) reconnect() {
	DEBUG.Println(CLI, "enter reconnect")
	var rc byte = 1
	var sleep uint = 1
	var err error

	for rc != 0 {
		cm := newConnectMsgFromOptions(&c.options)

		for _, broker := range c.options.Servers {
		CONN:
			DEBUG.Println(CLI, "about to write new connect msg")
			c.conn, err = openConnection(broker, &c.options.TLSConfig)
			if err == nil {
				DEBUG.Println(CLI, "socket connected to broker")
				switch c.options.ProtocolVersion {
				case 3:
					DEBUG.Println(CLI, "Using MQTT 3.1 protocol")
					cm.ProtocolName = "MQIsdp"
					cm.ProtocolVersion = 3
				default:
					DEBUG.Println(CLI, "Using MQTT 3.1.1 protocol")
					c.options.ProtocolVersion = 4
					cm.ProtocolName = "MQTT"
					cm.ProtocolVersion = 4
				}
				cm.Write(c.conn)

				rc = c.connect()
				if rc != packets.Accepted {
					c.conn.Close()
					c.conn = nil
					//if the protocol version was explicitly set don't do any fallback
					if c.options.protocolVersionExplicit {
						ERROR.Println(CLI, "Connecting to", broker, "CONNACK was not Accepted, but rather", packets.ConnackReturnCodes[rc])
						continue
					}
					if c.options.ProtocolVersion == 4 {
						DEBUG.Println(CLI, "Trying reconnect using MQTT 3.1 protocol")
						c.options.ProtocolVersion = 3
						goto CONN
					}
				}
				break
			} else {
				ERROR.Println(CLI, err.Error())
				WARN.Println(CLI, "failed to connect to broker, trying next")
				rc = packets.ErrNetworkError
			}
		}
		if rc != 0 {
			DEBUG.Println(CLI, "Reconnect failed, sleeping for", sleep, "seconds")
			time.Sleep(time.Duration(sleep) * time.Second)
			if sleep <= uint(c.options.MaxReconnectInterval.Seconds()) {
				sleep *= 2
			}
		}
	}

<<<<<<< HEAD
	c.obound = make(chan sendable)
	c.ibound = make(chan *Message)
	c.oboundP = make(chan *Message)
	c.errors = make(chan error, 1) // all we need is one error to trigger alllogic to clean up
=======
	c.lastContact.update()
>>>>>>> f7ac6934
	c.stop = make(chan struct{})

	c.workers.Add(1)
	go outgoing(c)
	go alllogic(c)

<<<<<<< HEAD
	cm := newConnectMsgFromOptions(c.options)
	DEBUG.Println(CLI, "about to write new connect msg")

	if err := sendMessageWithTimeout(c.oboundP, cm); err != nil {
		select {
		case c.errors <- err:
		default:
			// c.errors is a buffer of one, so there must already be an error closing this connection.
		}
		return nil, err
	}

	rc := connect(c)
	if chkrc(rc) != nil {
		CRITICAL.Println(CLI, "CONNACK was not CONN_ACCEPTED, but rather", rc2str(rc))
		err := errors.New("CONNACK was not CONN_ACCEPTED, but rather " + rc2str(rc))
		select {
		case c.errors <- err:
		default:
			// c.errors is a buffer of one, so there must already be an error closing this connection.
		}
		return nil, chkrc(rc)
=======
	c.setConnected(true)
	DEBUG.Println(CLI, "client is reconnected")
	if c.options.OnConnect != nil {
		go c.options.OnConnect(c)
>>>>>>> f7ac6934
	}

	if c.options.KeepAlive != 0 {
		c.workers.Add(1)
		go keepalive(c)
	}
	c.workers.Add(1)
	go incoming(c)
}

// This function is only used for receiving a connack
// when the connection is first started.
// This prevents receiving incoming data while resume
// is in progress if clean session is false.
func (c *Client) connect() byte {
	DEBUG.Println(NET, "connect started")

	ca, err := packets.ReadPacket(c.conn)
	if err != nil {
		ERROR.Println(NET, "connect got error", err)
		//c.errors <- err
		return packets.ErrNetworkError
	}
	msg := ca.(*packets.ConnackPacket)

<<<<<<< HEAD
	// Do not start incoming until resume has completed
	go incoming(c)

	DEBUG.Println(CLI, "exit startMqttClient")
	return leftovers, nil
=======
	if msg == nil || msg.FixedHeader.MessageType != packets.Connack {
		ERROR.Println(NET, "received msg that was nil or not CONNACK")
	} else {
		DEBUG.Println(NET, "received connack")
	}
	return msg.ReturnCode
>>>>>>> f7ac6934
}

// Disconnect will end the connection with the server, but not before waiting
// the specified number of milliseconds to wait for existing work to be
// completed.
func (c *Client) Disconnect(quiesce uint) {
	if !c.IsConnected() {
		WARN.Println(CLI, "already disconnected")
		return
	}
	DEBUG.Println(CLI, "disconnecting")
	c.setConnected(false)

	dm := packets.NewControlPacket(packets.Disconnect).(*packets.DisconnectPacket)
	dt := newToken(packets.Disconnect)
	c.oboundP <- &PacketAndToken{p: dm, t: dt}

	// wait for work to finish, or quiesce time consumed
	dt.WaitTimeout(time.Duration(quiesce) * time.Millisecond)
	c.disconnect()
}

// ForceDisconnect will end the connection with the mqtt broker immediately.
func (c *Client) ForceDisconnect() {
	if !c.IsConnected() {
		WARN.Println(CLI, "already disconnected")
		return
	}
	c.setConnected(false)
	c.conn.Close()
	DEBUG.Println(CLI, "forcefully disconnecting")
	c.disconnect()
}

<<<<<<< HEAD
func (c *MqttClient) disconnect() {
	c.connected = false
	dm := newDisconnectMsg()

	// send disconnect message
	sendMessageWithTimeout(c.oboundP, dm)
	// Stop all go routines
	close(c.stop)

=======
func (c *Client) disconnect() {
	close(c.stop)
	//Wait for all workers to finish before closing connection
	c.workers.Wait()
>>>>>>> f7ac6934
	DEBUG.Println(CLI, "disconnected")
	c.persist.Close()
}

// Publish will publish a message with the specified QoS
// and content to the specified topic.
// Returns a read only channel used to track
// the delivery of the message.
func (c *Client) Publish(topic string, qos byte, retained bool, payload interface{}) Token {
	token := newToken(packets.Publish).(*PublishToken)
	pub := packets.NewControlPacket(packets.Publish).(*packets.PublishPacket)
	pub.Qos = qos
	pub.TopicName = topic
	pub.Retain = retained
	switch payload.(type) {
	case string:
		pub.Payload = []byte(payload.(string))
	case []byte:
		pub.Payload = payload.([]byte)
	default:
		token.err = errors.New("Unknown payload type")
		token.flowComplete()
		return token
	}

	DEBUG.Println(CLI, "sending publish message, topic:", topic)
<<<<<<< HEAD

	if err := sendSendableWithTimeout(c.obound, sendable{pub, r}); err != nil {
		close(r)
	}
	return r
=======
	c.obound <- &PacketAndToken{p: pub, t: token}
	return token
>>>>>>> f7ac6934
}

// Subscribe starts a new subscription. Provide a MessageHandler to be executed when
// a message is published on the topic provided.
func (c *Client) Subscribe(topic string, qos byte, callback MessageHandler) Token {
	token := newToken(packets.Subscribe).(*SubscribeToken)
	DEBUG.Println(CLI, "enter Subscribe")
	if !c.IsConnected() {
		token.err = ErrNotConnected
		return token
	}
	sub := packets.NewControlPacket(packets.Subscribe).(*packets.SubscribePacket)
	if err := validateTopicAndQos(topic, qos); err != nil {
		token.err = err
		return token
	}
	sub.Topics = append(sub.Topics, topic)
	sub.Qoss = append(sub.Qoss, qos)
	DEBUG.Println(sub.String())

<<<<<<< HEAD
	if err := sendSendableWithTimeout(c.obound, sendable{pub, r}); err != nil {
		close(r)
	}
	return r
=======
	if callback != nil {
		c.msgRouter.addRoute(topic, callback)
	}

	token.subs = append(token.subs, topic)
	c.oboundP <- &PacketAndToken{p: sub, t: token}
	DEBUG.Println(CLI, "exit Subscribe")
	return token
>>>>>>> f7ac6934
}

// SubscribeMultiple starts a new subscription for multiple topics. Provide a MessageHandler to
// be executed when a message is published on one of the topics provided.
func (c *Client) SubscribeMultiple(filters map[string]byte, callback MessageHandler) Token {
	var err error
	token := newToken(packets.Subscribe).(*SubscribeToken)
	DEBUG.Println(CLI, "enter SubscribeMultiple")
	if !c.IsConnected() {
		token.err = ErrNotConnected
		return token
	}
	sub := packets.NewControlPacket(packets.Subscribe).(*packets.SubscribePacket)
	if sub.Topics, sub.Qoss, err = validateSubscribeMap(filters); err != nil {
		token.err = err
		return token
	}

	if callback != nil {
		for topic := range filters {
			c.msgRouter.addRoute(topic, callback)
		}
	}
<<<<<<< HEAD

	r := make(chan Receipt, 1)
	if err := sendSendableWithTimeout(c.obound, sendable{submsg, r}); err != nil {
		close(r)
	}

	DEBUG.Println(CLI, "exit StartSubscription")
	return r, nil
=======
	token.subs = make([]string, len(sub.Topics))
	copy(token.subs, sub.Topics)
	c.oboundP <- &PacketAndToken{p: sub, t: token}
	DEBUG.Println(CLI, "exit SubscribeMultiple")
	return token
>>>>>>> f7ac6934
}

// Unsubscribe will end the subscription from each of the topics provided.
// Messages published to those topics from other clients will no longer be
// received.
func (c *Client) Unsubscribe(topics ...string) Token {
	token := newToken(packets.Unsubscribe).(*UnsubscribeToken)
	DEBUG.Println(CLI, "enter Unsubscribe")
	if !c.IsConnected() {
		token.err = ErrNotConnected
		return token
	}
	unsub := packets.NewControlPacket(packets.Unsubscribe).(*packets.UnsubscribePacket)
	unsub.Topics = make([]string, len(topics))
	copy(unsub.Topics, topics)

<<<<<<< HEAD
	r := make(chan Receipt, 1)
	if err := sendSendableWithTimeout(c.obound, sendable{usmsg, r}); err != nil {
		close(r)
	}

=======
	c.oboundP <- &PacketAndToken{p: unsub, t: token}
>>>>>>> f7ac6934
	for _, topic := range topics {
		c.msgRouter.deleteRoute(topic)
	}

	DEBUG.Println(CLI, "exit Unsubscribe")
	return token
}

//DefaultConnectionLostHandler is a definition of a function that simply
//reports to the DEBUG log the reason for the client losing a connection.
func DefaultConnectionLostHandler(client *Client, reason error) {
	DEBUG.Println("Connection lost:", reason.Error())
}<|MERGE_RESOLUTION|>--- conflicted
+++ resolved
@@ -56,19 +56,12 @@
 	sync.RWMutex
 	messageIds
 	conn            net.Conn
-<<<<<<< HEAD
-	bufferedConn    *bufio.ReadWriter
-	ibound          chan *Message
-	obound          chan sendable
-	oboundP         chan *Message
-=======
 	ibound          chan packets.ControlPacket
 	obound          chan *PacketAndToken
 	oboundP         chan *PacketAndToken
 	msgRouter       *router
 	stopRouter      chan bool
 	incomingPubChan chan *packets.PublishPacket
->>>>>>> f7ac6934
 	errors          chan error
 	stop            chan struct{}
 	persist         Store
@@ -297,49 +290,17 @@
 		}
 	}
 
-<<<<<<< HEAD
-	c.obound = make(chan sendable)
-	c.ibound = make(chan *Message)
-	c.oboundP = make(chan *Message)
-	c.errors = make(chan error, 1) // all we need is one error to trigger alllogic to clean up
-=======
 	c.lastContact.update()
->>>>>>> f7ac6934
 	c.stop = make(chan struct{})
 
 	c.workers.Add(1)
 	go outgoing(c)
 	go alllogic(c)
 
-<<<<<<< HEAD
-	cm := newConnectMsgFromOptions(c.options)
-	DEBUG.Println(CLI, "about to write new connect msg")
-
-	if err := sendMessageWithTimeout(c.oboundP, cm); err != nil {
-		select {
-		case c.errors <- err:
-		default:
-			// c.errors is a buffer of one, so there must already be an error closing this connection.
-		}
-		return nil, err
-	}
-
-	rc := connect(c)
-	if chkrc(rc) != nil {
-		CRITICAL.Println(CLI, "CONNACK was not CONN_ACCEPTED, but rather", rc2str(rc))
-		err := errors.New("CONNACK was not CONN_ACCEPTED, but rather " + rc2str(rc))
-		select {
-		case c.errors <- err:
-		default:
-			// c.errors is a buffer of one, so there must already be an error closing this connection.
-		}
-		return nil, chkrc(rc)
-=======
 	c.setConnected(true)
 	DEBUG.Println(CLI, "client is reconnected")
 	if c.options.OnConnect != nil {
 		go c.options.OnConnect(c)
->>>>>>> f7ac6934
 	}
 
 	if c.options.KeepAlive != 0 {
@@ -365,20 +326,12 @@
 	}
 	msg := ca.(*packets.ConnackPacket)
 
-<<<<<<< HEAD
-	// Do not start incoming until resume has completed
-	go incoming(c)
-
-	DEBUG.Println(CLI, "exit startMqttClient")
-	return leftovers, nil
-=======
 	if msg == nil || msg.FixedHeader.MessageType != packets.Connack {
 		ERROR.Println(NET, "received msg that was nil or not CONNACK")
 	} else {
 		DEBUG.Println(NET, "received connack")
 	}
 	return msg.ReturnCode
->>>>>>> f7ac6934
 }
 
 // Disconnect will end the connection with the server, but not before waiting
@@ -413,22 +366,10 @@
 	c.disconnect()
 }
 
-<<<<<<< HEAD
-func (c *MqttClient) disconnect() {
-	c.connected = false
-	dm := newDisconnectMsg()
-
-	// send disconnect message
-	sendMessageWithTimeout(c.oboundP, dm)
-	// Stop all go routines
-	close(c.stop)
-
-=======
 func (c *Client) disconnect() {
 	close(c.stop)
 	//Wait for all workers to finish before closing connection
 	c.workers.Wait()
->>>>>>> f7ac6934
 	DEBUG.Println(CLI, "disconnected")
 	c.persist.Close()
 }
@@ -455,16 +396,8 @@
 	}
 
 	DEBUG.Println(CLI, "sending publish message, topic:", topic)
-<<<<<<< HEAD
-
-	if err := sendSendableWithTimeout(c.obound, sendable{pub, r}); err != nil {
-		close(r)
-	}
-	return r
-=======
 	c.obound <- &PacketAndToken{p: pub, t: token}
 	return token
->>>>>>> f7ac6934
 }
 
 // Subscribe starts a new subscription. Provide a MessageHandler to be executed when
@@ -485,12 +418,6 @@
 	sub.Qoss = append(sub.Qoss, qos)
 	DEBUG.Println(sub.String())
 
-<<<<<<< HEAD
-	if err := sendSendableWithTimeout(c.obound, sendable{pub, r}); err != nil {
-		close(r)
-	}
-	return r
-=======
 	if callback != nil {
 		c.msgRouter.addRoute(topic, callback)
 	}
@@ -499,7 +426,6 @@
 	c.oboundP <- &PacketAndToken{p: sub, t: token}
 	DEBUG.Println(CLI, "exit Subscribe")
 	return token
->>>>>>> f7ac6934
 }
 
 // SubscribeMultiple starts a new subscription for multiple topics. Provide a MessageHandler to
@@ -523,22 +449,11 @@
 			c.msgRouter.addRoute(topic, callback)
 		}
 	}
-<<<<<<< HEAD
-
-	r := make(chan Receipt, 1)
-	if err := sendSendableWithTimeout(c.obound, sendable{submsg, r}); err != nil {
-		close(r)
-	}
-
-	DEBUG.Println(CLI, "exit StartSubscription")
-	return r, nil
-=======
 	token.subs = make([]string, len(sub.Topics))
 	copy(token.subs, sub.Topics)
 	c.oboundP <- &PacketAndToken{p: sub, t: token}
 	DEBUG.Println(CLI, "exit SubscribeMultiple")
 	return token
->>>>>>> f7ac6934
 }
 
 // Unsubscribe will end the subscription from each of the topics provided.
@@ -555,15 +470,7 @@
 	unsub.Topics = make([]string, len(topics))
 	copy(unsub.Topics, topics)
 
-<<<<<<< HEAD
-	r := make(chan Receipt, 1)
-	if err := sendSendableWithTimeout(c.obound, sendable{usmsg, r}); err != nil {
-		close(r)
-	}
-
-=======
 	c.oboundP <- &PacketAndToken{p: unsub, t: token}
->>>>>>> f7ac6934
 	for _, topic := range topics {
 		c.msgRouter.deleteRoute(topic)
 	}
